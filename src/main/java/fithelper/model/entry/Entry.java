package fithelper.model.entry;

import static fithelper.commons.util.CollectionUtil.requireAllNonNull;

import java.util.Objects;

/**
 * Represents a Entry in the FitHelper.
 * Guarantees: details are present and not null, field values are validated, immutable.
 */
public class Entry {

    private final Type type;
    private final Name name;
    private final Time time;
    private final Location location;
    private final Calorie calorie;
    private Status status;
    private Remark remark;

    /**
     * Every field must be present and not null.
     */
    public Entry(Type type, Name name, Time time, Location location, Calorie calorie) {
        requireAllNonNull(type, name, location, time, calorie);
        this.type = type;
        this.name = name;
        this.location = location;
        this.time = time;
        this.calorie = calorie;
        this.status = new Status("Done");
        this.remark = new Remark("");
    }

    /**
     * Every field must be present and not null.
     */
    public Entry(Type type, Name name, Time time, Location location, Calorie calorie, Remark remark) {
        requireAllNonNull(type, name, location, time, calorie);
        this.type = type;
        this.name = name;
        this.location = location;
        this.time = time;
        this.calorie = calorie;
<<<<<<< HEAD
        this.status = new Status("DONE");
=======
        this.status = new Status("Done");
>>>>>>> 5444369c
        this.remark = remark;
    }

    /**
     * Every field must be present and not null.
     */
    public Entry(Type type, Name name, Time time, Location location, Calorie calorie, Status status, Remark remark) {
        requireAllNonNull(type, name, location, time, calorie);
        this.type = type;
        this.name = name;
        this.location = location;
        this.time = time;
        this.calorie = calorie;
        this.status = status;
        this.remark = remark;
    }

    public Type getType() {
        return type;
    }

    public Name getName() {
        return name;
    }

    public Location getLocation() {
        return location;
    }

    public Time getTime() {
        return time;
    }

    public Calorie getCalorie() {
        return calorie;
    }

    public void addRemark(Remark remark) {
        this.remark = remark;
    }

    public Remark getRemark() {
        return remark;
    }

    public Status getStatus() {
        return status;
    }

    public boolean isFood() {
        return this.type.getValue().equals("food");
    }

    /**
     * Returns true if both Entry of the same name have at least one other identity field that is the same.
     * This defines a weaker notion of equality between two entries.
     */
    public boolean isSameEntry(Entry anotherEntry) {
        if (anotherEntry == this) {
            return true;
        }

        return anotherEntry != null
                && anotherEntry.getName().equals(getName())
                && (anotherEntry.getLocation().equals(getLocation()))
                && (anotherEntry.getTime().equals(getTime()));
    }

    /**
     * Returns true if both entries have the same identity and data fields.
     * This defines a stronger notion of equality between two entries.
     */
    @Override
    public boolean equals(Object other) {
        if (other == this) {
            return true;
        }

        if (!(other instanceof Entry)) {
            return false;
        }

        Entry otherEntry = (Entry) other;
        return otherEntry.getName().equals(getName())
                && otherEntry.getType().equals(getType())
                && otherEntry.getLocation().equals(getLocation())
                && otherEntry.getTime().equals(getTime())
                && otherEntry.getCalorie().equals(getCalorie());
    }

    @Override
    public int hashCode() {
        // use this method for custom fields hashing instead of implementing your own
        return Objects.hash(type, name, time, location, calorie);
    }

    @Override
    public String toString() {
        final StringBuilder builder = new StringBuilder();
        builder.append(getName())
                .append(" Time: ")
                .append(getTime())
                .append(" Location: ")
                .append(getLocation())
                .append(" Calorie: ")
                .append(getCalorie())
                .append(" Status:")
                .append(getStatus())
                .append(" Remark: ")
                .append(getRemark().toString());
        return builder.toString();
    }

}<|MERGE_RESOLUTION|>--- conflicted
+++ resolved
@@ -42,11 +42,7 @@
         this.location = location;
         this.time = time;
         this.calorie = calorie;
-<<<<<<< HEAD
-        this.status = new Status("DONE");
-=======
         this.status = new Status("Done");
->>>>>>> 5444369c
         this.remark = remark;
     }
 
