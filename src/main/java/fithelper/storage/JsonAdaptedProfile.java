--- conflicted
+++ resolved
@@ -63,13 +63,8 @@
         address = source.getAddress().value;
         height = String.valueOf(source.getHeight().value);
         targetWeight = String.valueOf(source.getTargetWeight().value);
-<<<<<<< HEAD
-        currentWeight = String.valueOf(source.getCurrentWeight().value);
-        currentBmi = String.valueOf(source.getCurrentBmi().value);
-=======
         currentWeight = (source.getCurrentWeight() == null) ? "" : String.valueOf(source.getCurrentWeight().value);
         currentBmi = (source.getCurrentBmi() == null) ? "" : String.valueOf(source.getCurrentBmi().value);
->>>>>>> c945c5bb
     }
 
     /**
@@ -174,11 +169,7 @@
      * @throws IllegalValueException Invalid value for currentWeight.
      */
     public WeightValue buildWeightValue() throws IllegalValueException {
-<<<<<<< HEAD
-        if (currentWeight == null) {
-=======
         if ("".equals(currentWeight)) {
->>>>>>> c945c5bb
             return null;
         }
         if (!WeightValue.isValidWeightValue(currentWeight)) {
@@ -194,11 +185,7 @@
      * @throws IllegalValueException Invalid value for currentBmi.
      */
     public Bmi buildBmi() throws IllegalValueException {
-<<<<<<< HEAD
-        if (currentBmi == null) {
-=======
         if ("".equals(currentBmi)) {
->>>>>>> c945c5bb
             return null;
         }
         if (!Bmi.isValidBmi(Double.parseDouble(currentBmi))) {
