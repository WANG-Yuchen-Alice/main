--- conflicted
+++ resolved
@@ -10,15 +10,11 @@
 
 <fx:root title="FitHelper" type="javafx.stage.Stage" xmlns="http://javafx.com/javafx/10.0.2-internal" xmlns:fx="http://javafx.com/fxml/1"
 >
-  <icons>
-<<<<<<< HEAD
-    <Image url="@/images/address_book_32.png" />
-=======
-    <Image url="@../images/address_book_32.png" />
->>>>>>> 29781d83
-  </icons>
-  <scene>
-    <Scene stylesheets="@Extensions.css">
+   <icons>
+      <Image url="@../images/address_book_32.png" />
+   </icons>
+   <scene>
+      <Scene stylesheets="@Extensions.css">
          <AnchorPane prefHeight="600.0" prefWidth="900.0" style="-fx-background-color: white;">
             <children>
                <AnchorPane prefHeight="200.0" prefWidth="200.0" style="-fx-background-color: white;" AnchorPane.bottomAnchor="0.0" AnchorPane.leftAnchor="200.0" AnchorPane.rightAnchor="0.0" AnchorPane.topAnchor="0.0">
@@ -87,6 +83,6 @@
                   </children></AnchorPane>
             </children>
          </AnchorPane>
-    </Scene>
-  </scene>
+      </Scene>
+   </scene>
 </fx:root>