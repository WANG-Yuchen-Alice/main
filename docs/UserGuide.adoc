= FitHelper - User Guide
:site-section: UserGuide
:toc:
:toc-title:
:toc-placement: preamble
:sectnums:
:imagesDir: images
:stylesDir: stylesheets
:xrefstyle: full
:experimental:
ifdef::env-github[]
:tip-caption: :bulb:
:note-caption: :information_source:
endif::[]
:repoURL: https://github.com/AY1920S2-CS2103-T09-4/main

By: `Team AY1920S2-CS2103-T09-4`      Since: `Feb 2020`      Licence: `MIT`

== Introduction

Fitness Helper (FH) is for those who *prefer to use a desktop app for managing contacts*. More importantly, FH is *optimized for those who prefer to work with a Command Line Interface* (CLI) while still having the benefits of a Graphical User Interface (GUI). If you can type fast, AB3 can get your contact management tasks done faster than traditional GUI apps. Interested? Jump to the <<Quick Start>> to get started. Enjoy!

<<<<<<< HEAD
Fitness Helper mainly serves as a fitness log book where users can *mark down their diet and sports entries* and *be reminded about their plans*. They can also *visualize their performance* to be encouraged.
=======
FitHelper mainly serves as a fitness log book where users can *mark down their diet and exercises entries* and *be reminded about their plans*. They can also *visualize their performance* to be encouraged.
>>>>>>> 1582bca0

== Quick Start

.  Ensure you have Java `11` or above installed in your Computer.
.  Download the latest `addressbook.jar` link:{repoURL}/releases[here].
.  Copy the file to the folder you want to use as the home folder for your Fitness Helper.
.  Double-click the file to start the app. The GUI should appear in a few seconds.
+
image::Ui.png[width="790"]
+
.  Type the command in the command box and press kbd:[Enter] to execute it. +
e.g. typing *`help`* and pressing kbd:[Enter] will open the help window.
.  Some example commands you can try:

* *`list`* : lists all logs
* **`adds`**`en/running et/Wednesday 6 pm el/utown gym ec/500kcal es/False` : adds an entry named `swimming` to the fitness log book.
* **`delete`**`3` : deletes the 3rd entry shown in the current list
* *`exit`* : exits the app

.  Refer to <<Features>> for details of each command.

== Common Fields and Keywords
* *en/*
* *et/*
* *el/*
* *ec/*
* *r/*
* *[DATE]*
* *[TIME]*
* *[INDEX]*

[[Features]]
== Features

====
*Command Format*

* Words in `UPPER_CASE` are the parameters to be supplied by the user e.g. in `add en/NAME`, `NAME` is a parameter which can be used as `add en/running`.
* Items in square brackets are optional e.g `en/NAME [r/REMARK]` can be used as `en/swimming r/energy consuming but fun` or as `en/running`.
* Items with `…`​ after them can be used multiple times including zero times e.g. `[r/remark]...` can be used as `{nbsp}` (i.e. 0 times), `r/really fun`, `r/really fun r/helps me lose weight` etc.
* Parameters can be in any order e.g. if the command specifies `en/NAME et/Wednesday 6 pm`, `et/Wednesday 6 pm en/NAME` is also acceptable.
* `X` in this document refers to f/s, representing two types of entries: food and sports. e.g. `addX` represents either `addf` or `adds`; `add[X]` means the field `X` is optional.
* The field `TIME` should be entered in the fixed format of `yyyy-mm-dd[-hh-mm]` where the `hours` and `minutes` can be omitted.
* The field `DATE` should be entered in the fixed format of `yyyy-mm-dd` in order to trace the corresponding daily file.
====

=== Viewing help : `help`

Format: `help`

=== Adding an entry: `add`

Adds an entry to the fitness log book +
Format: `addX en/NAME et/DATETIME el/LOCATION ec/CALORIE es/False r/REMARK...`

[TIP]
An entry in the log book can have any number of remarks (including 0)

Examples:

* `adds en/running et/Wednesday 6 pm el/utown gym ec/500kcal es/True r/relly fun`
* `addf en/chicken rice et/Sunday 11 am el/Super Snacks ec/460kcal es/False r/cheap and yummy`

=== Listing all entries : `list`

Shows a list of all entries in the fitness log book. +
Format: `list[X]`

If `X` is omitted, a list of mixed entries will be displayed.

Examples:

* `lists`

=== Editing an entry : `edit`

Edits an existing entry in the fitness log book. +
Format: `edit DATE INDEX [en/NAME] [et/TIME] [el/LOCATION] [ec/CALORIE] [r/REMARK]...`

****
* Edits the entry at the specified `INDEX`. The index refers to the index number shown in the displayed corresponding faily entry list. The index *must be a positive integer* 1, 2, 3, ...
* At least one of the optional fields must be provided.
* Existing values will be updated to the input values.
* When editing remarks, the existing remarks of the entry will be removed i.e adding of remarks is not cumulative.
* You can remove all the entry's remarks by typing `r/` without specifying any remarks after it.
****

Examples:

* `edit 2020-03-02 1 et/Friday 4pm el/PGP gym` +
Edits the time and email location of the 1st entry to be `Friday 4pm` and `PGP gym` respectively.
* `edit 2020-04-18 2 en/Fries r/` +
Edits the name of the 2nd entry to be `Fries` and clears all existing remarks.

==== Mark an entry as done

Users can mark an entry as done, either a meal or sports, where the calories intake and consumption will be taken in to consideration.
Format: `edit DATE INDEX es/TRUE`

==== Mark an entry as undone

Similar to the previous command, marking an entry as undone edits the `es/` field and modify it as `False`.
Format: `edit DATE INDEX es/False`

=== Locating entries by name: `find`

Finds entries whose names contain any of the given keywords. +
Format: `find KEYWORD [MORE_KEYWORDS]`

****
* The search is case insensitive. e.g `apples` will match `Apples`
* The order of the keywords does not matter. e.g. `Apple Pie` will match `Pie Apple`
* Only the name is searched.
* Only full words will be matched e.g. `Straw` will not match `Strawberries`
* Entries matching at least one keyword will be returned (i.e. `OR` search). e.g. `Apple Banana` will return `Apple Pie`, `Banana Milkshake`
****

Examples:

* `find running` +
Returns `running` and `slow running`
* `find Juice Apple` +
Returns any entry having names `Juice`,  or `Apple`

// remark::delete[]
=== Deleting an entry : `delete`

Deletes the specified entry from the fitness log book. +
Format: `deleteX INDEX`

****
* Deletes the entry at the specified `INDEX`.
* The index refers to the index number shown in the displayed entry list.
* The index *must be a positive integer* 1, 2, 3, ...
****

Examples:

* `deletes 2020-03-02 2`
Deletes the 2nd sports entry in the `2020-03-02` daily file in the fitness log book.

=== Sort the Entries

// end::delete[]
=== Clearing all entries : `clear`

Clears all entries from the fitness log book. +
Format: `clear`

=== Exiting the program : `exit`

Exits the program. +
Format: `exit`

=== Saving the data

fitness log book data are saved in the hard disk automatically after any command that changes the data. +
There is no need to save manually.

// remark::dataencryption[]
=== Encrypting data files `[coming in v2.0]`

_{explain how the user can enable/disable data encryption}_
// end::dataencryption[]

=== Check Calorie Table

=== Update Personal Data

=== Weight Graph

=== Profile Page

=== Calendar View

=== Today Page

=== Weekly Report

=== Help Page

== FAQ

*Q*: How do I transfer my data to another Computer? +
*A*: Install the app in the other computer and overwrite the empty data file it creates with the file that contains the data of your previous fitness log book folder.

== Command Summary

* *Add* `add en/NAME et/TIME el/LOCATION ec/CALORIE [r/remark]...` +
* *Clear* : `clear`
* *Delete* : `delete INDEX` +
* *Edit* : `edit INDEX [en/NAME] [et/TIME] [el/LOCATION] [ec/CALORIE] [r/remark]...` +
* *Find* : `find KEYWORD [MORE_KEYWORDS]` +
* *List* : `list`
* *Help* : `help`<|MERGE_RESOLUTION|>--- conflicted
+++ resolved
@@ -18,13 +18,10 @@
 
 == Introduction
 
-Fitness Helper (FH) is for those who *prefer to use a desktop app for managing contacts*. More importantly, FH is *optimized for those who prefer to work with a Command Line Interface* (CLI) while still having the benefits of a Graphical User Interface (GUI). If you can type fast, AB3 can get your contact management tasks done faster than traditional GUI apps. Interested? Jump to the <<Quick Start>> to get started. Enjoy!
-
-<<<<<<< HEAD
-Fitness Helper mainly serves as a fitness log book where users can *mark down their diet and sports entries* and *be reminded about their plans*. They can also *visualize their performance* to be encouraged.
-=======
+FitHelper (FH) is for those who *prefer to use a desktop app for managing contacts*. More importantly, FH is *optimized for those who prefer to work with a Command Line Interface* (CLI) while still having the benefits of a Graphical User Interface (GUI). If you can type fast, AB3 can get your contact management tasks done faster than traditional GUI apps. Interested? Jump to the <<Quick Start>> to get started. Enjoy!
+
 FitHelper mainly serves as a fitness log book where users can *mark down their diet and exercises entries* and *be reminded about their plans*. They can also *visualize their performance* to be encouraged.
->>>>>>> 1582bca0
+
 
 == Quick Start
 
