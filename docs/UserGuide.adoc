--- conflicted
+++ resolved
@@ -89,11 +89,7 @@
 === Adding an entry: `add`
 
 Adds an entry to the fitness log book.
-<<<<<<< HEAD
-Maximum one entry can have time clashes. If a duration of an entry is not specified, default duration is set to 1 hour. +
-=======
 No entry can have time clashes. If a duration of an entry is not specified, default duration is set to 1 hour. +
->>>>>>> 03919f7e
 Format: `add x/TYPE n/NAME t/DATETIME l/LOCATION c/CALORIE [dr/DURATION] [r/REMARK]...`
 
 Examples:
